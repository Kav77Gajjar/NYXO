import { useState, useEffect } from 'react'
import './Dashboard.css'
import Toolkit from './Toolkit'
import JobController from './JobController'
import Profile from './Profile'
import JobMatches from './JobMatches'
import JobApplications from './JobApplications'
import ResumeTemplates from './ResumeTemplates'
import ProfessionalResumeTemplate from './ProfessionalResumeTemplate'
import CoverLetterGenerator from './CoverLetterGenerator'
import CoverLetterTemplates from './CoverLetterTemplates'
import { useTranslation } from '../contexts/TranslationContext'

function Dashboard({ onLogout, userEmail, onNavigate }) {
  const [currentPage, setCurrentPage] = useState('dashboard')
  const [isMobileMenuOpen, setIsMobileMenuOpen] = useState(false)
  const [profileActiveSection, setProfileActiveSection] = useState('personal')
  const [jobControllerActiveTab, setJobControllerActiveTab] = useState('search')
  const [toolkitActiveCategory, setToolkitActiveCategory] = useState('all')
  const { t } = useTranslation()
  
  // Listen for custom navigation events from child components
  useEffect(() => {
    const handleCustomNavigation = (event) => {
      if (event.detail && event.detail.page) {
        setCurrentPage(event.detail.page);
      }
    };
    
    window.addEventListener('navigate', handleCustomNavigation);
    
    return () => {
      window.removeEventListener('navigate', handleCustomNavigation);
    };
  }, []);

  const toggleMobileMenu = () => {
    setIsMobileMenuOpen(!isMobileMenuOpen)
  }

  const handlePageChange = (page) => {
    setCurrentPage(page)
    setIsMobileMenuOpen(false) // Close mobile menu when navigating
  }

  const renderDashboardNavigation = () => (
    <>
      <nav className={`dashboard-navbar ${(currentPage === 'profile' || currentPage === 'jobcontroller' || currentPage === 'toolkit') ? 'with-subnav' : ''}`}>
        <div className="dashboard-nav-container">
          {/* brand logo removed */}
          
          <div className={`dashboard-nav-menu ${isMobileMenuOpen ? 'active' : ''}`}>
            <button 
              className={`dashboard-nav-link ${currentPage === 'dashboard' ? 'active' : ''}`}
              onClick={() => handlePageChange('dashboard')}
            >
              {t('dashboard')}
            </button>
            
            <button 
              className={`dashboard-nav-link ${currentPage === 'toolkit' ? 'active' : ''}`}
              onClick={() => handlePageChange('toolkit')}
            >
              {t('toolkit')}
            </button>
            
            {/* Mobile Toolkit Sub-navigation */}
            {currentPage === 'toolkit' && (
              <div className="mobile-subnav">
                <div className="mobile-subnav-header">Toolkit Categories</div>
                <button 
                  className={`mobile-subnav-btn ${toolkitActiveCategory === 'all' ? 'active' : ''}`}
                  onClick={() => {
                    setToolkitActiveCategory('all')
                    setIsMobileMenuOpen(false)
                  }}
                >
                  🔧 All Tools
                </button>
                <button 
                  className={`mobile-subnav-btn ${toolkitActiveCategory === 'documents' ? 'active' : ''}`}
                  onClick={() => {
                    setToolkitActiveCategory('documents')
                    setIsMobileMenuOpen(false)
                  }}
                >
                  📄 Documents
                </button>
                <button 
                  className={`mobile-subnav-btn ${toolkitActiveCategory === 'preparation' ? 'active' : ''}`}
                  onClick={() => {
                    setToolkitActiveCategory('preparation')
                    setIsMobileMenuOpen(false)
                  }}
                >
                  🎤 Preparation
                </button>
                <button 
                  className={`mobile-subnav-btn ${toolkitActiveCategory === 'skills' ? 'active' : ''}`}
                  onClick={() => {
                    setToolkitActiveCategory('skills')
                    setIsMobileMenuOpen(false)
                  }}
                >
                  🎯 Skills
                </button>
                <button 
                  className={`mobile-subnav-btn ${toolkitActiveCategory === 'research' ? 'active' : ''}`}
                  onClick={() => {
                    setToolkitActiveCategory('research')
                    setIsMobileMenuOpen(false)
                  }}
                >
                  💰 Research
                </button>
              </div>
            )}
            
            <button 
              className={`dashboard-nav-link ${currentPage === 'jobcontroller' ? 'active' : ''}`}
              onClick={() => handlePageChange('jobcontroller')}
            >
              {t('jobController')}
            </button>
            
            {/* Mobile Job Controller Sub-navigation */}
            {currentPage === 'jobcontroller' && (
              <div className="mobile-subnav">
                <div className="mobile-subnav-header">Job Controller</div>
                <button 
                  className={`mobile-subnav-btn ${jobControllerActiveTab === 'search' ? 'active' : ''}`}
                  onClick={() => {
                    setJobControllerActiveTab('search')
                    setIsMobileMenuOpen(false)
                  }}
                >
                  🔍 Job Search
                </button>
                <button 
                  className={`mobile-subnav-btn ${jobControllerActiveTab === 'saved' ? 'active' : ''}`}
                  onClick={() => {
                    setJobControllerActiveTab('saved')
                    setIsMobileMenuOpen(false)
                  }}
                >
                  💾 Saved Jobs
                </button>
                <button 
                  className={`mobile-subnav-btn ${jobControllerActiveTab === 'analytics' ? 'active' : ''}`}
                  onClick={() => {
                    setJobControllerActiveTab('analytics')
                    setIsMobileMenuOpen(false)
                  }}
                >
                  📊 Analytics
                </button>
              </div>
            )}
            
            <button 
              className={`dashboard-nav-link ${currentPage === 'profile' ? 'active' : ''}`}
              onClick={() => handlePageChange('profile')}
            >
              {t('profile')}
            </button>
            
            {/* Mobile Profile Sub-navigation */}
            {currentPage === 'profile' && (
              <div className="mobile-subnav">
                <div className="mobile-subnav-header">Profile Sections</div>
                <button 
                  className={`mobile-subnav-btn ${profileActiveSection === 'personal' ? 'active' : ''}`}
                  onClick={() => {
                    setProfileActiveSection('personal')
                    setIsMobileMenuOpen(false)
                  }}
                >
                  👤 Personal Info
                </button>
                <button 
                  className={`mobile-subnav-btn ${profileActiveSection === 'experience' ? 'active' : ''}`}
                  onClick={() => {
                    setProfileActiveSection('experience')
                    setIsMobileMenuOpen(false)
                  }}
                >
                  💼 Experience
                </button>
                <button 
                  className={`mobile-subnav-btn ${profileActiveSection === 'education' ? 'active' : ''}`}
                  onClick={() => {
                    setProfileActiveSection('education')
                    setIsMobileMenuOpen(false)
                  }}
                >
                  🎓 Education
                </button>
                <button 
                  className={`mobile-subnav-btn ${profileActiveSection === 'skills' ? 'active' : ''}`}
                  onClick={() => {
                    setProfileActiveSection('skills')
                    setIsMobileMenuOpen(false)
                  }}
                >
                  🎯 Skills
                </button>
                <button 
                  className={`mobile-subnav-btn ${profileActiveSection === 'preferences' ? 'active' : ''}`}
                  onClick={() => {
                    setProfileActiveSection('preferences')
                    setIsMobileMenuOpen(false)
                  }}
                >
                  ⚙️ Preferences
                </button>
              </div>
            )}
          </div>
          
          <div className={`dashboard-nav-toggle ${isMobileMenuOpen ? 'active' : ''}`} onClick={toggleMobileMenu}>
            <span className="bar"></span>
            <span className="bar"></span>
            <span className="bar"></span>
          </div>
        </div>
        
        {/* Left Vertical Sidebar Sub-navigation - Inside content area */}
      </nav>
      
      {/* Mobile Menu Overlay */}
      {isMobileMenuOpen && (
        <div 
          className="mobile-menu-overlay" 
          onClick={() => setIsMobileMenuOpen(false)}
        />
      )}
    </>
  )

  const renderDashboardHome = () => {
    // Extract username from email - get the part before @ and capitalize first letter
    const getUsername = () => {
      if (!userEmail) return 'Professional'
      const username = userEmail.split('@')[0]
      return username.charAt(0).toUpperCase() + username.slice(1)
    }
    
    return (
      <div className="dashboard-home">
        {/* Job Search Bar */}
        <div className="search-bar-section">
          <h2 className="search-section-label">Find Your Perfect Job</h2>
          <p className="search-section-description">Search thousands of job opportunities from top companies</p>
          <div className="search-container">
            <input
              type="text"
              className="search-input"
              placeholder="Search for jobs, companies, or keywords..."
              onKeyDown={(e) => {
                if (e.key === 'Enter') {
                  // Navigate to job controller with search
                  setCurrentPage('jobcontroller')
                  setJobControllerActiveTab('search')
                }
              }}
            />
            <button 
              className="search-button"
              onClick={() => {
                // Navigate to job controller with search
                setCurrentPage('jobcontroller')
                setJobControllerActiveTab('search')
              }}
            >
              <svg 
                width="18" 
                height="18" 
                viewBox="0 0 24 24" 
                fill="none" 
                stroke="currentColor" 
                strokeWidth="2" 
                strokeLinecap="round" 
                strokeLinejoin="round"
                style={{ marginRight: '6px' }}
              >
                <circle cx="11" cy="11" r="8"></circle>
                <path d="m21 21-4.35-4.35"></path>
              </svg>
              Search
            </button>
          </div>
        </div>

        {/* Activity Overview */}
        <div className="activity-overview">
          <h2>{t('yourActivity')}</h2>
          <div className="activity-grid">
            <div className="activity-card">
              <div className="activity-header">
                <div className="activity-icon job-searched">🔍</div>
                <div className="activity-title">{t('jobsSearched')}</div>
              </div>
              <div className="activity-number">127</div>
              <div className="activity-trend positive">+12 {t('thisWeek')}</div>
            </div>
            
            <div 
              className="activity-card clickable"
              onClick={() => setCurrentPage('applications')}
            >
              <div className="activity-header">
                <div className="activity-icon job-applied">📝</div>
                <div className="activity-title">{t('applicationsSent')}</div>
                <div className="activity-arrow">→</div>
              </div>
              <div className="activity-number">18</div>
              <div className="activity-trend positive">+3 {t('thisWeek')}</div>
            </div>
            
            <div 
              className="activity-card clickable"
              onClick={() => setCurrentPage('jobmatches')}
            >
              <div className="activity-header">
                <div className="activity-icon job-matched">✨</div>
                <div className="activity-title">{t('jobMatches')}</div>
                <div className="activity-arrow">→</div>
              </div>
              <div className="activity-number">34</div>
              <div className="activity-trend positive">+7 {t('newMatches')}</div>
            </div>
          </div>
        </div>

        {/*
        <div className="notifications-card">
          <div className="notification-header">
            <div className="notification-title">
              <div className="notification-icon">🔔</div>
              <h2>Recent Activities & Notifications</h2>
              <div className="notification-count">4</div>
            </div>
            <button className="mark-all-read-btn">Mark All Read</button>
          </div>
          <div className="notifications-list">
            <div className="notification-item unread">
              <div className="notification-indicator"></div>
              <div className="notification-badge applied">Applied</div>
              <div className="notification-details">
                <div className="notification-main">Applied to Senior Frontend Developer at TechFlow</div>
                <div className="notification-meta">2 hours ago • Remote Position</div>
              </div>
              <div className="notification-action">
                <button className="track-btn">Track</button>
              </div>
            </div>
            
            <div className="notification-item unread">
              <div className="notification-indicator"></div>
              <div className="notification-badge matched">Matched</div>
              <div className="notification-details">
                <div className="notification-main">New match: React Developer at Innovation Labs</div>
                <div className="notification-meta">5 hours ago • 95% Match Score</div>
              </div>
              <div className="notification-action">
                <button className="apply-btn">Apply Now</button>
              </div>
            </div>
            
            <div className="notification-item">
              <div className="notification-indicator"></div>
              <div className="notification-badge interview">Interview</div>
              <div className="notification-details">
                <div className="notification-main">Interview scheduled with DesignCorp</div>
                <div className="notification-meta">Tomorrow 2:00 PM • Video Call</div>
              </div>
              <div className="notification-action">
                <button className="prepare-btn">Prepare</button>
              </div>
            </div>
            
            <div className="notification-item">
              <div className="notification-indicator"></div>
              <div className="notification-badge searched">Searched</div>
              <div className="notification-details">
                <div className="notification-main">Searched "Frontend Developer" in San Francisco</div>
                <div className="notification-meta">1 day ago • 23 results found</div>
              </div>
              <div className="notification-action">
                <button className="view-btn">View Results</button>
              </div>
            </div>
          </div>
        </div>
        */}

        {/* Quick Actions */}
        <div className="quick-actions">
          <h2>Quick Actions</h2>
          <div className="actions-grid">
            <div 
              className="action-card primary"
              onClick={() => setCurrentPage('profile')}
            >
              <div className="action-icon">👤</div>
              <div className="action-content">
                <h3>Update Profile</h3>
                <p>Keep your profile fresh and attract better opportunities</p>
              </div>
              <div className="action-arrow">→</div>
            </div>
            
            <div 
              className="action-card secondary"
              onClick={() => setCurrentPage('toolkit')}
            >
              <div className="action-icon">🛠️</div>
              <div className="action-content">
                <h3>Career Tools</h3>
                <p>Resume builder, interview prep, and skill assessments</p>
              </div>
              <div className="action-arrow">→</div>
            </div>
            
            <div 
              className="action-card secondary"
              onClick={() => setCurrentPage('jobcontroller')}
            >
              <div className="action-icon">💼</div>
              <div className="action-content">
                <h3>Job Search</h3>
                <p>Find new opportunities and track your applications</p>
              </div>
              <div className="action-arrow">→</div>
            </div>
            
            <div 
              className="action-card secondary"
              onClick={() => onNavigate('sitemap')}
            >
              <div className="action-icon">🗺️</div>
              <div className="action-content">
                <h3>Site Map</h3>
                <p>Navigate through all pages and sections of NYXO</p>
              </div>
              <div className="action-arrow">→</div>
            </div>
          </div>
        </div>
      </div>
    )
  }

  const renderCurrentPage = () => {
    switch (currentPage) {
      case 'toolkit':
        return <Toolkit 
          activeCategory={toolkitActiveCategory}
          setActiveCategory={setToolkitActiveCategory}
          onNavigateBack={() => setCurrentPage('dashboard')}
        />
      case 'jobcontroller':
        return <JobController 
          activeTab={jobControllerActiveTab}
          setActiveTab={setJobControllerActiveTab}
          onNavigateBack={() => setCurrentPage('dashboard')}
        />
      case 'jobmatches':
        return <JobMatches onNavigateBack={() => setCurrentPage('dashboard')} />
      case 'applications':
        return <JobApplications onNavigateBack={() => setCurrentPage('dashboard')} />
      case 'profile':
        return <Profile 
          userEmail={userEmail} 
          activeSection={profileActiveSection}
          setActiveSection={setProfileActiveSection}
          onNavigateBack={() => setCurrentPage('dashboard')}
        />
      case 'resume-templates':
        return <ResumeTemplates onNavigateBack={() => setCurrentPage('toolkit')} />
<<<<<<< HEAD
=======
      case 'professional-resume-template':
        return <ProfessionalResumeTemplate />
>>>>>>> 2ec1a477
      case 'cover-letter':
        return <CoverLetterGenerator onNavigateBack={() => setCurrentPage('toolkit')} />
      case 'cover-letter-templates':
        return <CoverLetterTemplates onNavigateBack={() => setCurrentPage('toolkit')} />
      default:
        return renderDashboardHome()
    }
  }

  return (
    <div className="dashboard">
      {renderDashboardNavigation()}
      
      <main className={`dashboard-main ${(currentPage === 'profile' || currentPage === 'jobcontroller' || currentPage === 'toolkit') ? 'with-subnav' : ''}`}>
        {renderCurrentPage()}
      </main>
    </div>
  )
}

export default Dashboard<|MERGE_RESOLUTION|>--- conflicted
+++ resolved
@@ -477,12 +477,7 @@
           onNavigateBack={() => setCurrentPage('dashboard')}
         />
       case 'resume-templates':
-        return <ResumeTemplates onNavigateBack={() => setCurrentPage('toolkit')} />
-<<<<<<< HEAD
-=======
-      case 'professional-resume-template':
-        return <ProfessionalResumeTemplate />
->>>>>>> 2ec1a477
+        return <ResumeTemplates />
       case 'cover-letter':
         return <CoverLetterGenerator onNavigateBack={() => setCurrentPage('toolkit')} />
       case 'cover-letter-templates':
